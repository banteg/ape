--- conflicted
+++ resolved
@@ -408,11 +408,7 @@
     assert "Timed out waiting for new block (time_waited=1" in str(err.value)
 
 
-<<<<<<< HEAD
-def test_contracts_get_all(vyper_contract_instance, solidity_contract_instance, chain):
-=======
 def test_contracts_get_multiple(vyper_contract_instance, solidity_contract_instance, chain):
->>>>>>> 6299ff97
     contract_map = chain.contracts.get_multiple(
         (vyper_contract_instance.address, solidity_contract_instance.address)
     )
@@ -429,11 +425,7 @@
     assert actual[vyper_contract_instance.address] == vyper_contract_instance.contract_type
 
 
-<<<<<<< HEAD
-def test_contracts_get_all_attempts_to_convert(chain):
-=======
 def test_contracts_get_multiple_attempts_to_convert(chain):
->>>>>>> 6299ff97
     with pytest.raises(ConversionError):
         chain.contracts.get_multiple(("test.eth",))
 
