--- conflicted
+++ resolved
@@ -297,10 +297,6 @@
         def _get_call_tree_from_parity():
             response = self._make_request("trace_transaction", [txn_hash])
             if "error" in response:
-<<<<<<< HEAD
-                raise ValueError(response["error"]["message"])
-            traces = ParityTraceList.parse_obj(response["result"])
-=======
                 raise ProviderError(
                     response["error"].get("message", f"Failed to get trace for '{txn_hash}'.")
                 )
@@ -311,7 +307,6 @@
                 raise ProviderError(f"Failed to get trace for '{txn_hash}'.")
 
             traces = ParityTraceList.parse_obj(raw_trace_list)
->>>>>>> 374a21ca
             return get_calltree_from_parity_trace(traces)
 
         if "erigon" in self.client_version.lower():
