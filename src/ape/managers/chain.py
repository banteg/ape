import json
import time
from concurrent.futures import ThreadPoolExecutor
from pathlib import Path
from typing import Callable, Collection, Dict, Iterator, List, Optional, Tuple, Union, cast

import pandas as pd
from ethpm_types import ContractType

from ape.api import Address, BlockAPI, ReceiptAPI
from ape.api.address import BaseAddress
from ape.api.networks import LOCAL_NETWORK_NAME, NetworkAPI, ProxyInfoAPI
from ape.api.query import BlockQuery, validate_and_expand_columns
from ape.contracts import ContractContainer, ContractInstance
from ape.exceptions import ChainError, ConversionError, UnknownSnapshotError
from ape.logging import logger
from ape.managers.base import BaseManager
from ape.types import AddressType, BlockID, SnapshotID
from ape.utils import cached_property


class BlockContainer(BaseManager):
    """
    A list of blocks on the chain.

    Usages example::

        from ape import chain

        latest_block = chain.blocks[-1]

    """

    @property
    def head(self) -> BlockAPI:
        """
        The latest block.
        """

        return self._get_block("latest")

    @property
    def height(self) -> int:
        """
        The latest block number.
        """
        if self.head.number is None:
            raise ChainError("Latest block has no number.")

        return self.head.number

    @property
    def network_confirmations(self) -> int:
        return self.provider.network.required_confirmations

    def __getitem__(self, block_number: int) -> BlockAPI:
        """
        Get a block by number. Negative numbers start at the chain head and
        move backwards. For example, ``-1`` would be the latest block and
        ``-2`` would be the block prior to that one, and so on.

        Args:
            block_number (int): The number of the block to get.

        Returns:
            :class:`~ape.api.providers.BlockAPI`
        """

        if block_number < 0:
            block_number = len(self) + block_number

        return self._get_block(block_number)

    def __len__(self) -> int:
        """
        The number of blocks in the chain.

        Returns:
            int
        """

        return self.height + 1

    def __iter__(self) -> Iterator[BlockAPI]:
        """
        Iterate over all the current blocks.

        Returns:
            Iterator[:class:`~ape.api.providers.BlockAPI`]
        """

        return self.range(len(self))

    def query(
        self,
        *columns: List[str],
        start_block: int = 0,
        stop_block: Optional[int] = None,
        step: int = 1,
        engine_to_use: Optional[str] = None,
    ) -> pd.DataFrame:
        """
        A method for querying blocks and returning an Iterator. If you
        do not provide a starting block, the 0 block is assumed. If you do not
        provide a stopping block, the last block is assumed. You can pass
        ``engine_to_use`` to short-circuit engine selection.

        Raises:
            :class:`~ape.exceptions.ChainError`: When ``stop_block`` is greater
              than the chain length.

        Args:
            columns (List[str]): columns in the DataFrame to return
            start_block (int): The first block, by number, to include in the
              query. Defaults to 0.
            stop_block (Optional[int]): The last block, by number, to include
              in the query. Defaults to the latest block.
            step (int): The number of blocks to iterate between block numbers.
              Defaults to ``1``.
            engine_to_use (Optional[str]): query engine to use, bypasses query
              engine selection algorithm.

        Returns:
            pd.DataFrame
        """

        if start_block < 0:
            start_block = len(self) + start_block

        if stop_block is None:
            stop_block = self.height

        elif stop_block < 0:
            stop_block = len(self) + stop_block

        elif stop_block > len(self):
            raise ChainError(
                f"'stop={stop_block}' cannot be greater than the chain length ({self.height})."
            )

        query = BlockQuery(
            columns=list(self.head.__fields__),
            start_block=start_block,
            stop_block=stop_block,
            step=step,
        )

        blocks = self.query_manager.query(query, engine_to_use=engine_to_use)
        data = map(lambda val: val.dict(by_alias=False), blocks)

        # NOTE: Allow any columns from ecosystem's BlockAPI class
        # TODO: fetch the block fields from EcosystemAPI
        columns = validate_and_expand_columns(columns, list(self.head.__fields__))  # type: ignore
        return pd.DataFrame(columns=columns, data=data)

    def range(
        self,
        start_or_stop: int,
        stop: Optional[int] = None,
        step: int = 1,
        engine_to_use: Optional[str] = None,
    ) -> Iterator[BlockAPI]:
        """
        Iterate over blocks. Works similarly to python ``range()``.

        Raises:
            :class:`~ape.exceptions.ChainError`: When ``stop`` is greater
                than the chain length.
            :class:`~ape.exceptions.ChainError`: When ``stop`` is less
                than ``start_block``.
            :class:`~ape.exceptions.ChainError`: When ``stop`` is less
                than 0.
            :class:`~ape.exceptions.ChainError`: When ``start`` is less
                than 0.

        Args:
            start_or_stop (int): When given just a single value, it is the stop.
              Otherwise, it is the start. This mimics the behavior of ``range``
              built-in Python function.
            stop (Optional[int]): The block number to stop before. Also the total
              number of blocks to get. If not setting a start value, is set by
              the first argument.
            step (Optional[int]): The value to increment by. Defaults to ``1``.
             number of blocks to get. Defaults to the latest block.
            engine_to_use (Optional[str]): query engine to use, bypasses query
              engine selection algorithm.

        Returns:
            Iterator[:class:`~ape.api.providers.BlockAPI`]
        """

        if stop is None:
            stop = start_or_stop
            start = 0
        else:
            start = start_or_stop

        if stop > len(self):
            raise ChainError(
                f"'stop={stop}' cannot be greater than the chain length ({len(self)}). "
                f"Use '{self.poll_blocks.__name__}()' to wait for future blocks."
            )

        # Note: the range `stop_block` is a non-inclusive stop, while the
        #       `.query` method uses an inclusive stop, so we must adjust downwards.
        query = BlockQuery(
            columns=list(self.head.__fields__),  # TODO: fetch the block fields from EcosystemAPI
            start_block=start,
            stop_block=stop - 1,
            step=step,
        )

        blocks = self.query_manager.query(query, engine_to_use=engine_to_use)
        yield from cast(Iterator[BlockAPI], blocks)

    def poll_blocks(
        self,
        start_block: Optional[int] = None,
        stop_block: Optional[int] = None,
        required_confirmations: Optional[int] = None,
        new_block_timeout: Optional[int] = None,
    ) -> Iterator[BlockAPI]:
        """
        Poll new blocks. Optionally set a start block to include historical blocks.
        **NOTE**: This is a daemon method; it does not terminate unless an exception occurrs
        or a ``stop`` is given.

        Usage example::

            from ape import chain

            for new_block in chain.blocks.poll_blocks():
                print(f"New block found: number={new_block.number}")

        Args:
            start_block (Optional[int]): The block number to start with. Defaults to the pending
              block number.
            stop_block (Optional[int]): Optionally set a future block number to stop at.
              Defaults to never-ending.
            required_confirmations (Optional[int]): The amount of confirmations to wait
              before yielding the block. The more confirmations, the less likely a reorg will occur.
              Defaults to the network's configured required confirmations.
            new_block_timeout (Optional[float]): The amount of time to wait for a new block before
              timing out. Defaults to 10 seconds for local networks or ``50 * block_time`` for live
              networks.

        Returns:
            Iterator[:class:`~ape.api.providers.BlockAPI`]
        """
        network_name = self.provider.network.name
        block_time = self.provider.network.block_time
        timeout = (
            (
                10.0
                if network_name == LOCAL_NETWORK_NAME or network_name.endswith("-fork")
                else 50 * block_time
            )
            if new_block_timeout is None
            else new_block_timeout
        )

        if required_confirmations is None:
            required_confirmations = self.network_confirmations

        if stop_block is not None and stop_block <= self.chain_manager.blocks.height:
            raise ValueError("'stop' argument must be in the future.")

        # Get number of last block with the necessary amount of confirmations.
        latest_confirmed_block_number = self.height - required_confirmations
        has_yielded_before_reorg = False

        if start_block is not None:
            # Front-load historically confirmed blocks.
            yield from self.range(start_block, latest_confirmed_block_number + 1)
            has_yielded_before_reorg = True

        time.sleep(block_time)
        time_since_last = time.time()

        def _try_timeout():
            if time.time() - time_since_last > timeout:
                time_waited = round(time.time() - time_since_last, 4)
                raise ChainError(f"Timed out waiting for new block (time_waited={time_waited}).")

        while True:
            confirmable_block_number = self.height - required_confirmations
            if (
                confirmable_block_number < latest_confirmed_block_number
                and has_yielded_before_reorg
            ):
                logger.error(
                    "Chain has reorganized since returning the last block. "
                    "Try adjusting the required network confirmations."
                )
                # Reset to prevent timeout
                time_since_last = time.time()

            elif confirmable_block_number >= latest_confirmed_block_number:
                # Yield all missed confirmable blocks
                new_blocks_count = (confirmable_block_number - latest_confirmed_block_number) + 1
                _try_timeout()
                if not new_blocks_count:
                    continue

                block_num = latest_confirmed_block_number
                for i in range(new_blocks_count):
                    block = self._get_block(block_num)

                    yield block
                    time_since_last = time.time()

                    if stop_block and block.number == stop_block:
                        return

                    block_num += 1

                has_yielded_before_reorg = True
                latest_confirmed_block_number = block_num

            else:
                _try_timeout()

            has_yielded_before_reorg = False
            time.sleep(block_time)

    def _get_block(self, block_id: BlockID) -> BlockAPI:
        return self.provider.get_block(block_id)


class AccountHistory(BaseManager):
    """
    A container mapping account addresses to the transaction from the active session.
    """

    _map: Dict[AddressType, List[ReceiptAPI]] = {}

    @cached_property
    def _convert(self) -> Callable:

        return self.conversion_manager.convert

    def __getitem__(self, address: Union[BaseAddress, AddressType, str]) -> List[ReceiptAPI]:
        """
        Get the list of transactions from the active session for the given address.

        Args:
            address (``AddressType``): The sender of the desired transactions.

        Returns:
            List[:class:`~ape.api.transactions.TransactionAPI`]: The list of transactions. If there
            are no recorded transactions, returns an empty list.
        """

        address_key: AddressType = self._convert(address, AddressType)
        explorer = self.provider.network.explorer
        explorer_receipts = (
            [r for r in explorer.get_account_transactions(address_key)] if explorer else []
        )
        for receipt in explorer_receipts:
            if receipt.txn_hash not in [r.txn_hash for r in self._map.get(address_key, [])]:
                self.append(receipt)

        return self._map.get(address_key, [])

    def __iter__(self) -> Iterator[AddressType]:
        """
        Iterate through the accounts listed in the history map.

        Returns:
            List[str]
        """

        yield from self._map

    def items(self) -> Iterator[Tuple[AddressType, List[ReceiptAPI]]]:
        """
        Iterate through the list of address-types to list of transaction receipts.

        Returns:
            Iterator[Tuple[``AddressType``, :class:`~ape.api.transactions.ReceiptAPI`]]
        """
        yield from self._map.items()

    def append(self, txn_receipt: ReceiptAPI):
        """
        Add a transaction to the stored list for the given account address.

        Raises:
            :class:`~ape.exceptions.ChainError`: When trying to append a transaction
              receipt that is already in the list.

        Args:
            txn_receipt (:class:`~ape.api.transactions.ReceiptAPI`): The transaction receipt.
              **NOTE**: The receipt is accessible in the list returned from
              :meth:`~ape.managers.chain.AccountHistory.__getitem__`.
        """
        address = self._convert(txn_receipt.sender, AddressType)
        if address not in self._map:
            self._map[address] = [txn_receipt]
            return

        if txn_receipt.txn_hash in [r.txn_hash for r in self._map[address]]:
            raise ChainError(f"Transaction '{txn_receipt.txn_hash}' already known.")

        self._map[address].append(txn_receipt)

    def revert_to_block(self, block_number: int):
        """
        Remove all receipts past the given block number.

        Args:
            block_number (int): The block number to revert to.
        """

        self._map = {
            a: [r for r in receipts if r.block_number <= block_number]
            for a, receipts in self.items()
        }


class ContractCache(BaseManager):
    """
    A collection of cached contracts. Contracts can be cached in two ways:

    1. An in-memory cache of locally deployed contracts
    2. A cache of contracts per network (only permanent networks are stored this way)

    When retrieving a contract, if a :class:`~ape.api.explorers.ExplorerAPI` is used,
    it will be cached to disk for faster look-up next time.
    """

    _local_contracts: Dict[AddressType, ContractType] = {}
    _local_proxies: Dict[AddressType, ProxyInfoAPI] = {}
    _local_deployments_mapping: Dict = {}

    @property
    def _network(self) -> NetworkAPI:
        return self.provider.network

    @property
    def _is_live_network(self) -> bool:
        return self._network.name != LOCAL_NETWORK_NAME and not self._network.name.endswith("-fork")

    @property
    def _contract_types_cache(self) -> Path:
        network_name = self._network.name.replace("-fork", "")
        return self._network.ecosystem.data_folder / network_name / "contract_types"

    @property
    def _deployments_mapping_cache(self) -> Path:
        return self._network.ecosystem.data_folder / "deployments_map.json"

    @property
    def _proxy_info_cache(self) -> Path:
        network_name = self._network.name.replace("-fork", "")
        return self._network.ecosystem.data_folder / network_name / "proxy_info"

    def __setitem__(self, address: AddressType, contract_type: ContractType):
        """
        Cache the given contract type. Contracts are cached in memory per session.
        In live networks, contracts also get cached to disk at
        ``.ape/{ecosystem_name}/{network_name}/contract_types/{address}.json``
        for faster look-up next time.

        Args:
            address (AddressType): The on-chain address of the contract.
            contract_type (ContractType): The contract's type.
        """

        self._local_contracts[address] = contract_type

        network_name = self._network.name.replace("-fork", "")
        ecosystem_name = self._network.ecosystem.name
        name = contract_type.name

        deployments_list = (
            self._local_deployments_mapping.get(ecosystem_name, {})
            .get(network_name, {})
            .get(name, [])
        )
        deployments_list.append(address)

        if ecosystem_name not in self._local_deployments_mapping:
            self._local_deployments_mapping[ecosystem_name] = {}

        if network_name not in self._local_deployments_mapping[ecosystem_name]:
            self._local_deployments_mapping[ecosystem_name][network_name] = {}

        self._local_deployments_mapping[ecosystem_name][network_name][
            contract_type.name
        ] = deployments_list

        if self._is_live_network:
            # NOTE: We don't cache forked network contracts in this method to avoid caching
            # deployments from a fork. However, if you retrieve a contract from an explorer
            # when using a forked network, it will still get cached to disk.

            self._cache_contract_to_disk(address, contract_type)
            self._cache_deployment_mapping_to_disk(address, contract_type)

    def __getitem__(self, address: AddressType) -> ContractType:
        contract_type = self.get(address)
        if not contract_type:
            raise IndexError(f"No contract type found at address '{address}'.")

        return contract_type

    def get_multiple(
        self, addresses: Collection[AddressType], concurrency: Optional[int] = None
    ) -> Dict[AddressType, ContractType]:
        """
        Get contract types for all given addresses.

        Args:
            addresses (List[AddressType): A list of addresses to get contract types for.
            concurrency (Optional[int]): The number of threads to use. Defaults to
              ``min(4, len(addresses))``.

        Returns:
            Dict[AddressType, ContractType]: A mapping of addresses to their respective
            contract types.
        """

        def get_contract_type(address: AddressType):
            address = self.conversion_manager.convert(address, AddressType)
            contract_type = self.get(address)

            if not contract_type:
                logger.warning(f"Failed to locate contract at '{address}'.")
                return address, None
            else:
                return address, contract_type

<<<<<<< HEAD
        contract_types = {}
        num_threads = concurrency if concurrency is not None else min(len(addresses), 4)
        with ThreadPoolExecutor(num_threads) as pool:

=======
        addresses = [self.conversion_manager.convert(a, AddressType) for a in addresses]
        contract_types = {}
        num_threads = concurrency if concurrency is not None else min(len(addresses), 4)
        with ThreadPoolExecutor(num_threads) as pool:
>>>>>>> 6299ff97
            for address, contract_type in pool.map(get_contract_type, addresses):
                if contract_type is None:
                    continue

                contract_types[address] = contract_type

        return contract_types

    def get(
        self, address: AddressType, default: Optional[ContractType] = None
    ) -> Optional[ContractType]:
        """
        Get a contract type by address.
        If the contract is cached, it will return the contract from the cache.
        Otherwise, if on a live network, it fetches it from the
        :class:`~ape.api.explorers.ExplorerAPI`.

        Args:
            address (AddressType): The address of the contract.
            default (Optional[ContractType]): A default contract when none is found.
              Defaults to ``None``.

        Returns:
            Optional[ContractType]: The contract type if it was able to get one,
              otherwise the default parameter.
        """

        address_key: AddressType = self.conversion_manager.convert(address, AddressType)
        contract_type = self._local_contracts.get(address_key)
        if contract_type:
            if default and default != contract_type:
                # Replacing contract type
                self._local_contracts[address_key] = default
                return default

            return contract_type

        if self._network.name == LOCAL_NETWORK_NAME:
            # Don't check disk-cache or explorer when using local
            if default:
                self._local_contracts[address_key] = default

            return default

        contract_type = self._get_contract_type_from_disk(address_key)

        if not contract_type:
            # Contract could be a minimal proxy
            proxy_info = self._local_proxies.get(address_key) or self._get_proxy_info_from_disk(
                address_key
            )

            if not proxy_info:
                proxy_info = self.provider.network.ecosystem.get_proxy_info(address_key)
                if proxy_info and self._is_live_network:
                    self._cache_proxy_info_to_disk(address_key, proxy_info)

            if proxy_info:
                self._local_proxies[address_key] = proxy_info
                return self.get(proxy_info.target)

            if not self.provider.get_code(address_key):
                return None
            # Also gets cached to disk for faster lookup next time.
            contract_type = self._get_contract_type_from_explorer(address_key)

        # Cache locally for faster in-session look-up.
        if contract_type:
            self._local_contracts[address_key] = contract_type

        if not contract_type:
            if default:
                self._local_contracts[address_key] = default
                self._cache_contract_to_disk(address_key, default)

            return default

        if default and default != contract_type:
            # Replacing contract type
            self._local_contracts[address_key] = default
            self._cache_contract_to_disk(address_key, default)
            return default

        return contract_type

    def instance_at(
        self, address: Union[str, "AddressType"], contract_type: Optional[ContractType] = None
    ) -> BaseAddress:
        """
        Get a contract at the given address. If the contract type of the contract is known,
        either from a local deploy or a :class:`~ape.api.explorers.ExplorerAPI`, it will use that
        contract type. You can also provide the contract type from which it will cache and use
        next time. If the contract type is not known, returns a
        :class:`~ape.api.address.BaseAddress` object; otherwise returns a
        :class:`~ape.contracts.ContractInstance` (subclass).

        Raises:
            TypeError: When passing an invalid type for the `contract_type` arguments
              (expects `ContractType`).

        Args:
            address (Union[str, AddressType]): The address of the plugin. If you are using the ENS
              plugin, you can also provide an ENS domain name.
            contract_type (Optional[``ContractType``]): Optionally provide the contract type
              in case it is not already known.

        Returns:
            :class:`~ape.api.address.BaseAddress`: Will be a
              :class:`~ape.contracts.ContractInstance` if the contract type is discovered,
              which is a subclass of the ``BaseAddress`` class.
        """

        try:
            address = self.conversion_manager.convert(address, AddressType)
        except ConversionError:
            address = address

        address = self.provider.network.ecosystem.decode_address(address)
        contract_type = self.get(address, default=contract_type)

        if contract_type:
            if not isinstance(contract_type, ContractType):
                raise TypeError(
                    f"Expected type '{ContractType.__name__}' for argument 'contract_type'."
                )

            return self.create_contract(address, contract_type)

        return Address(address)

    def get_deployments(self, contract_container: ContractContainer) -> List[ContractInstance]:
        """
        Retrieves previous deployments of a contract container or contract type.
        Locally deployed contracts are saved for the duration of the script and read from
        ``_local_deployments_mapping``, while those deployed on a live network are written to
        disk in ``deployments_map.json``.

        Args:
            contract_container (:class:`~ape.contracts.ContractContainer`): The
              ``ContractContainer`` with deployments.

        Returns:
            List[:class:`~ape.contracts.ContractInstance`]: Returns a list of contracts that
            have been deployed.
        """
        deployments_map = self._load_deployments_mapping()
        network_name = self._network.name.replace("-fork", "")
        ecosystem_name = self._network.ecosystem.name

        contract_addresses: List[AddressType] = []
        if self._network.name == LOCAL_NETWORK_NAME or self._network.name.endswith("-fork"):
            contract_addresses = (
                self._local_deployments_mapping.get(ecosystem_name, {})
                .get(network_name, {})
                .get(contract_container.contract_type.name)
                or []
            )

        else:
            contract_addresses = (
                deployments_map.get(ecosystem_name, {})
                .get(network_name, {})
                .get(contract_container.contract_type.name)
                or []
            )

        deployments: List[ContractInstance] = []
        for deployment_index in range(len(contract_addresses)):
            instance = self.instance_at(
                contract_addresses[deployment_index], contract_container.contract_type
            )

            if not isinstance(instance, ContractInstance):
                continue

            deployments.append(instance)

        return deployments

    def _get_contract_type_from_disk(self, address: AddressType) -> Optional[ContractType]:
        address_file = self._contract_types_cache / f"{address}.json"
        if not address_file.is_file():
            return None

        return ContractType.parse_raw(address_file.read_text())

    def _get_proxy_info_from_disk(self, address: AddressType) -> Optional[ProxyInfoAPI]:
        address_file = self._proxy_info_cache / f"{address}.json"
        if not address_file.is_file():
            return None

        return ProxyInfoAPI.parse_raw(address_file.read_text())

    def _get_contract_type_from_explorer(self, address: AddressType) -> Optional[ContractType]:
        if not self._network.explorer:
            return None

        try:
            contract_type = self._network.explorer.get_contract_type(address)
        except Exception as err:
            logger.error(f"Unable to fetch contract type at '{address}' from explorer.\n{err}")
            return None

        if contract_type:
            # Cache contract so faster look-up next time.
            self._cache_contract_to_disk(address, contract_type)

        return contract_type

    def _cache_contract_to_disk(self, address: AddressType, contract_type: ContractType):
        self._contract_types_cache.mkdir(exist_ok=True, parents=True)
        address_file = self._contract_types_cache / f"{address}.json"
        address_file.write_text(contract_type.json())

    def _cache_deployment_mapping_to_disk(self, address: AddressType, contract_type: ContractType):
        deployments_map = self._load_deployments_mapping()
        network_name = self._network.name.replace("-fork", "")
        ecosystem_name = self._network.ecosystem.name
        deployments_list = (
            deployments_map.get(ecosystem_name, {})
            .get(network_name, {})
            .get(contract_type.name, [])
        )
        deployments_list.append(address)

        if ecosystem_name not in deployments_map:
            deployments_map[ecosystem_name] = {}

        if network_name not in deployments_map[ecosystem_name]:
            deployments_map[ecosystem_name][network_name] = {}

        deployments_map[ecosystem_name][network_name][contract_type.name] = deployments_list
        self._write_deployments_mapping(deployments_map)

    def _cache_proxy_info_to_disk(self, address: AddressType, proxy_info: ProxyInfoAPI):
        self._proxy_info_cache.mkdir(exist_ok=True, parents=True)
        address_file = self._proxy_info_cache / f"{address}.json"
        address_file.write_text(proxy_info.json())

    def _load_deployments_mapping(self) -> Dict:
        deployments_map: Dict = {}
        if self._deployments_mapping_cache.exists():
            with self._deployments_mapping_cache.open("r") as fp:
                deployments_map = json.load(fp)
        return deployments_map

    def _write_deployments_mapping(self, deployments_map: Dict):
        self._deployments_mapping_cache.parent.mkdir(exist_ok=True, parents=True)
        with self._deployments_mapping_cache.open("w") as fp:
            json.dump(deployments_map, fp, sort_keys=True, indent=2, default=sorted)


class ChainManager(BaseManager):
    """
    A class for managing the state of the active blockchain.
    Also handy for querying data about the chain and managing local caches.
    Access the chain manager singleton from the root ``ape`` namespace.

    Usage example::

        from ape import chain
    """

    _snapshots: List[SnapshotID] = []
    _chain_id_map: Dict[str, int] = {}
    _block_container_map: Dict[int, BlockContainer] = {}
    _account_history_map: Dict[int, AccountHistory] = {}
    contracts: ContractCache = ContractCache()

    @property
    def blocks(self) -> BlockContainer:
        """
        The list of blocks on the chain.
        """
        if self.chain_id not in self._block_container_map:
            blocks = BlockContainer()
            self._block_container_map[self.chain_id] = blocks

        return self._block_container_map[self.chain_id]

    @property
    def account_history(self) -> AccountHistory:
        """
        A mapping of transactions from the active session to the account responsible.
        """
        if self.chain_id not in self._account_history_map:
            history = AccountHistory()
            self._account_history_map[self.chain_id] = history

        return self._account_history_map[self.chain_id]

    @property
    def chain_id(self) -> int:
        """
        The blockchain ID.
        See `ChainList <https://chainlist.org/>`__ for a comprehensive list of IDs.
        """

        network_name = self.provider.network.name
        if network_name not in self._chain_id_map:
            self._chain_id_map[network_name] = self.provider.chain_id

        return self._chain_id_map[network_name]

    @property
    def gas_price(self) -> int:
        """
        The price for what it costs to transact.
        """

        return self.provider.gas_price

    @property
    def base_fee(self) -> int:
        """
        The minimum value required to get your transaction included on the next block.
        Only providers that implement `EIP-1559 <https://eips.ethereum.org/EIPS/eip-1559>`__
        will use this property.

        Raises:
            NotImplementedError: When this provider does not implement
              `EIP-1559 <https://eips.ethereum.org/EIPS/eip-1559>`__.
        """

        return self.provider.base_fee

    @property
    def pending_timestamp(self) -> int:
        """
        The current epoch time of the chain, as an ``int``.
        You can also set the timestamp for development purposes.

        Usage example::

            from ape import chain
            chain.pending_timestamp += 3600
        """

        return self.provider.get_block("pending").timestamp

    @pending_timestamp.setter
    def pending_timestamp(self, new_value: str):
        self.provider.set_timestamp(self.conversion_manager.convert(value=new_value, type=int))

    def __repr__(self) -> str:
        props = f"id={self.chain_id}" if self.network_manager.active_provider else "disconnected"
        return f"<{self.__class__.__name__} ({props})>"

    def snapshot(self) -> SnapshotID:
        """
        Record the current state of the blockchain with intent to later
        call the method :meth:`~ape.managers.chain.ChainManager.revert`
        to go back to this point. This method is for local networks only.

        Raises:
            NotImplementedError: When the active provider does not support
              snapshotting.

        Returns:
            :class:`~ape.types.SnapshotID`: The snapshot ID.
        """
        snapshot_id = self.provider.snapshot()
        if snapshot_id not in self._snapshots:
            self._snapshots.append(snapshot_id)

        return snapshot_id

    def restore(self, snapshot_id: Optional[SnapshotID] = None):
        """
        Regress the current call using the given snapshot ID.
        Allows developers to go back to a previous state.

        Raises:
            NotImplementedError: When the active provider does not support
              snapshotting.
            :class:`~ape.exceptions.UnknownSnapshotError`: When the snapshot ID is not cached.
            :class:`~ape.exceptions.ChainError`: When there are no snapshot IDs to select from.

        Args:
            snapshot_id (Optional[:class:`~ape.types.SnapshotID`]): The snapshot ID. Defaults
              to the most recent snapshot ID.
        """
        if not self._snapshots:
            raise ChainError("There are no snapshots to revert to.")
        elif snapshot_id is None:
            snapshot_id = self._snapshots.pop()
        elif snapshot_id not in self._snapshots:
            raise UnknownSnapshotError(snapshot_id)
        else:
            snapshot_index = self._snapshots.index(snapshot_id)
            self._snapshots = self._snapshots[:snapshot_index]

        self.provider.revert(snapshot_id)
        self.account_history.revert_to_block(self.blocks.height)

    def mine(
        self,
        num_blocks: int = 1,
        timestamp: Optional[int] = None,
        deltatime: Optional[int] = None,
    ) -> None:
        """
        Mine any given number of blocks.

        Raises:
            ValueError: When a timestamp AND a deltatime argument are both passed

        Args:
            num_blocks (int): Choose the number of blocks to mine.
                Defaults to 1 block.
            timestamp (Optional[int]): Designate a time (in seconds) to begin mining.
                Defaults to None.
            deltatime (Optional[int]): Designate a change in time (in seconds) to begin mining.
                Defaults to None
        """
        if timestamp and deltatime:
            raise ValueError("Cannot give both `timestamp` and `deltatime` arguments together.")
        if timestamp:
            self.pending_timestamp = timestamp
        elif deltatime:
            self.pending_timestamp += deltatime
        self.provider.mine(num_blocks)

    def set_balance(self, account: Union[BaseAddress, AddressType], amount: Union[int, str]):
        if isinstance(account, BaseAddress):
            account = account.address  # type: ignore

        if isinstance(amount, str) and len(str(amount).split(" ")) > 1:
            # Support values like "1000 ETH".
            amount = self.conversion_manager.convert(amount, int)
        elif isinstance(amount, str):
            # Support hex strings
            amount = int(amount, 16)

        return self.provider.set_balance(account, amount)<|MERGE_RESOLUTION|>--- conflicted
+++ resolved
@@ -531,17 +531,10 @@
             else:
                 return address, contract_type
 
-<<<<<<< HEAD
-        contract_types = {}
-        num_threads = concurrency if concurrency is not None else min(len(addresses), 4)
-        with ThreadPoolExecutor(num_threads) as pool:
-
-=======
         addresses = [self.conversion_manager.convert(a, AddressType) for a in addresses]
         contract_types = {}
         num_threads = concurrency if concurrency is not None else min(len(addresses), 4)
         with ThreadPoolExecutor(num_threads) as pool:
->>>>>>> 6299ff97
             for address, contract_type in pool.map(get_contract_type, addresses):
                 if contract_type is None:
                     continue
